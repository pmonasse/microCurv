cmake_minimum_required(VERSION 2.8)

find_package(PNG)
find_package(TIFF)

if(NOT PNG_FOUND OR NOT TIFF_FOUND)
    find_package(ZLIB) # zlib is needed by libPNG and by libTIFF
    if(NOT ZLIB_FOUND)
        add_subdirectory(third_party/zlib-1.2.11)
        set(ZLIB_FOUND TRUE)
    endif()
    include_directories(${ZLIB_INCLUDE_DIRS})

    if(NOT PNG_FOUND)
        set(SKIP_INSTALL_ALL 1)
        add_subdirectory(third_party/libpng-1.6.37)
    endif()

    if(NOT TIFF_FOUND)
        find_package(JPEG)
        if(NOT JPEG_FOUND)
            add_subdirectory(third_party/jpeg-9c)
            set(JPEG_FOUND TRUE)
        endif()
        include_directories(${JPEG_INCLUDE_DIR})
        add_subdirectory(third_party/tiff-4.0.10)
    endif()
endif()

add_definitions(${PNG_DEFINITIONS})
include_directories(${PNG_INCLUDE_DIRS})
include_directories(${TIFF_INCLUDE_DIR})

set(SRC
    cmdLine.h
    curv.cpp curv.h
    draw_curve.cpp draw_curve.h
    fill_curve.cpp fill_curve.h
    gass.cpp gass.h
    image.cpp image.h
    levelLine.cpp levelLine.h
    lltree.cpp lltree.h
    microCurv.h microCurv.cpp
    xmtime.h)
add_executable(microCurv ${SRC}
               io_png.c io_png.h
               io_tiff.c io_tiff.h
               main.cpp)
target_link_libraries(microCurv ${PNG_LIBRARIES} ${TIFF_LIBRARIES})

find_package(OpenMP)
if(OPENMP_FOUND)
    set_target_properties(microCurv PROPERTIES COMPILE_FLAGS
                          ${OpenMP_CXX_FLAGS})
    if(${CMAKE_CXX_COMPILER_ID} STREQUAL "GNU")
        set(CMAKE_EXE_LINKER_FLAGS ${OpenMP_CXX_FLAGS})
    endif(${CMAKE_CXX_COMPILER_ID} STREQUAL "GNU")
endif()

if(UNIX)
    set_target_properties(microCurv PROPERTIES COMPILE_FLAGS
<<<<<<< HEAD
                          "-Wall -Wextra -Werror ${OpenMP_CXX_FLAGS}")
endif()

add_executable(test_extract ${SRC} test_extract.cpp)
=======
                          "-Wall -Wextra ${OpenMP_CXX_FLAGS}")
endif()
>>>>>>> a98d451f
<|MERGE_RESOLUTION|>--- conflicted
+++ resolved
@@ -59,12 +59,7 @@
 
 if(UNIX)
     set_target_properties(microCurv PROPERTIES COMPILE_FLAGS
-<<<<<<< HEAD
-                          "-Wall -Wextra -Werror ${OpenMP_CXX_FLAGS}")
+                          "-Wall -Wextra ${OpenMP_CXX_FLAGS}")
 endif()
 
-add_executable(test_extract ${SRC} test_extract.cpp)
-=======
-                          "-Wall -Wextra ${OpenMP_CXX_FLAGS}")
-endif()
->>>>>>> a98d451f
+add_executable(test_extract ${SRC} test_extract.cpp)