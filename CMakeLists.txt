cmake_minimum_required(VERSION 2.8)

find_package(PNG)
if(NOT PNG_FOUND OR NOT TIFF_FOUND)
    find_package(ZLIB) # zlib is needed by libPNG
    if(NOT ZLIB_FOUND)
        add_subdirectory(third_party/zlib-1.2.11)
        set(ZLIB_FOUND TRUE)
    endif()
    include_directories(${ZLIB_INCLUDE_DIRS})

    if(NOT PNG_FOUND)
        set(SKIP_INSTALL_ALL 1)
        add_subdirectory(third_party/libpng-1.6.37)
    endif()
endif()
add_definitions(${PNG_DEFINITIONS})
include_directories(${PNG_INCLUDE_DIRS})

set(SRC
    cmdLine.h
    draw_curve.cpp draw_curve.h
    fill_curve.cpp fill_curve.h
    levelLine.cpp levelLine.h
    lltree.cpp lltree.h)
add_executable(bilines ${SRC} io_png.c io_png.h bilines.cpp)
target_link_libraries(bilines ${PNG_LIBRARIES} ${TIFF_LIBRARIES})

if(UNIX)
<<<<<<< HEAD
    set_target_properties(microCurv PROPERTIES COMPILE_FLAGS
                          "-Wall -Wextra ${OpenMP_CXX_FLAGS}")
=======
    set_target_properties(bilines PROPERTIES COMPILE_FLAGS "-Wall -Wextra")
>>>>>>> 1cebe54f
endif()

add_executable(test_extract ${SRC} test_extract.cpp)<|MERGE_RESOLUTION|>--- conflicted
+++ resolved
@@ -1,8 +1,10 @@
 cmake_minimum_required(VERSION 2.8)
 
 find_package(PNG)
+find_package(TIFF)
+
 if(NOT PNG_FOUND OR NOT TIFF_FOUND)
-    find_package(ZLIB) # zlib is needed by libPNG
+    find_package(ZLIB) # zlib is needed by libPNG and by libTIFF
     if(NOT ZLIB_FOUND)
         add_subdirectory(third_party/zlib-1.2.11)
         set(ZLIB_FOUND TRUE)
@@ -13,26 +15,61 @@
         set(SKIP_INSTALL_ALL 1)
         add_subdirectory(third_party/libpng-1.6.37)
     endif()
+
+    if(NOT TIFF_FOUND)
+        find_package(JPEG)
+        if(NOT JPEG_FOUND)
+            add_subdirectory(third_party/jpeg-9c)
+            set(JPEG_FOUND TRUE)
+        endif()
+        include_directories(${JPEG_INCLUDE_DIR})
+        add_subdirectory(third_party/tiff-4.0.10)
+    endif()
 endif()
+
 add_definitions(${PNG_DEFINITIONS})
 include_directories(${PNG_INCLUDE_DIRS})
+include_directories(${TIFF_INCLUDE_DIR})
 
-set(SRC
+set(SRC_BILINES
     cmdLine.h
     draw_curve.cpp draw_curve.h
     fill_curve.cpp fill_curve.h
     levelLine.cpp levelLine.h
     lltree.cpp lltree.h)
-add_executable(bilines ${SRC} io_png.c io_png.h bilines.cpp)
+add_executable(bilines ${SRC_BILINES} io_png.c io_png.h bilines.cpp)
 target_link_libraries(bilines ${PNG_LIBRARIES} ${TIFF_LIBRARIES})
 
+set(SRC_MICROCURV
+    cmdLine.h
+    curv.cpp curv.h
+    draw_curve.cpp draw_curve.h
+    fill_curve.cpp fill_curve.h
+    gass.cpp gass.h
+    image.cpp image.h
+    levelLine.cpp levelLine.h
+    lltree.cpp lltree.h
+    microCurv.h microCurv.cpp
+    xmtime.h)
+add_executable(microCurv ${SRC_MICROCURV}
+               io_png.c io_png.h
+               io_tiff.c io_tiff.h
+               mainMicroCurv.cpp)
+target_link_libraries(microCurv ${PNG_LIBRARIES} ${TIFF_LIBRARIES})
+
+find_package(OpenMP)
+if(OPENMP_FOUND)
+    set_target_properties(microCurv PROPERTIES COMPILE_FLAGS
+                          ${OpenMP_CXX_FLAGS})
+    if(${CMAKE_CXX_COMPILER_ID} STREQUAL "GNU")
+        set(CMAKE_EXE_LINKER_FLAGS ${OpenMP_CXX_FLAGS})
+    endif()
+endif()
+
 if(UNIX)
-<<<<<<< HEAD
     set_target_properties(microCurv PROPERTIES COMPILE_FLAGS
                           "-Wall -Wextra ${OpenMP_CXX_FLAGS}")
-=======
     set_target_properties(bilines PROPERTIES COMPILE_FLAGS "-Wall -Wextra")
->>>>>>> 1cebe54f
 endif()
 
-add_executable(test_extract ${SRC} test_extract.cpp)+add_executable(test_extract ${SRC_BILINES} test_extract.cpp)